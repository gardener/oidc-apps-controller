module github.com/gardener/oidc-apps-controller

go 1.24.5

tool (
	github.com/daixiang0/gci
	github.com/golangci/golangci-lint/v2/cmd/golangci-lint
	github.com/google/addlicense
	github.com/securego/gosec/v2/cmd/gosec
	go.uber.org/mock/mockgen
	golang.org/x/vuln/cmd/govulncheck
	gotest.tools/gotestsum
	sigs.k8s.io/controller-runtime/tools/setup-envtest
)

require (
	github.com/gardener/gardener v1.122.0
	github.com/go-logr/logr v1.4.3
	github.com/onsi/ginkgo/v2 v2.23.4
	github.com/spf13/cobra v1.9.1
	github.com/spf13/pflag v1.0.7
	github.com/stretchr/testify v1.10.0
	go.uber.org/automaxprocs v1.6.0
	go.uber.org/mock v0.5.2
	gopkg.in/yaml.v2 v2.4.0
<<<<<<< HEAD
	k8s.io/api v0.33.3
=======
	k8s.io/api v0.33.4
>>>>>>> f814787c
	k8s.io/apimachinery v0.33.4
	k8s.io/autoscaler/vertical-pod-autoscaler v1.4.1
	k8s.io/client-go v0.33.4
	k8s.io/component-base v0.33.3
	k8s.io/utils v0.0.0-20250604170112-4c0f3b243397
	sigs.k8s.io/controller-runtime v0.21.0
	sigs.k8s.io/yaml v1.6.0
)

require (
	4d63.com/gocheckcompilerdirectives v1.3.0 // indirect
	4d63.com/gochecknoglobals v0.2.2 // indirect
	cloud.google.com/go v0.121.3 // indirect
	cloud.google.com/go/ai v0.12.1 // indirect
	cloud.google.com/go/auth v0.16.2 // indirect
	cloud.google.com/go/auth/oauth2adapt v0.2.8 // indirect
	cloud.google.com/go/compute/metadata v0.7.0 // indirect
	cloud.google.com/go/longrunning v0.6.7 // indirect
	codeberg.org/chavacava/garif v0.2.0 // indirect
	github.com/4meepo/tagalign v1.4.2 // indirect
	github.com/Abirdcfly/dupword v0.1.6 // indirect
	github.com/AlwxSin/noinlineerr v1.0.3 // indirect
	github.com/Antonboom/errname v1.1.0 // indirect
	github.com/Antonboom/nilnil v1.1.0 // indirect
	github.com/Antonboom/testifylint v1.6.1 // indirect
	github.com/BurntSushi/toml v1.5.0 // indirect
	github.com/Djarvur/go-err113 v0.0.0-20210108212216-aea10b59be24 // indirect
	github.com/GaijinEntertainment/go-exhaustruct/v3 v3.3.1 // indirect
	github.com/OpenPeeDeeP/depguard/v2 v2.2.1 // indirect
	github.com/alecthomas/chroma/v2 v2.19.0 // indirect
	github.com/alecthomas/go-check-sumtype v0.3.1 // indirect
	github.com/alexkohler/nakedret/v2 v2.0.6 // indirect
	github.com/alexkohler/prealloc v1.0.0 // indirect
	github.com/alingse/asasalint v0.0.11 // indirect
	github.com/alingse/nilnesserr v0.2.0 // indirect
	github.com/ashanbrown/forbidigo/v2 v2.1.0 // indirect
	github.com/ashanbrown/makezero/v2 v2.0.1 // indirect
	github.com/aymanbagabas/go-osc52/v2 v2.0.1 // indirect
	github.com/bitfield/gotestdox v0.2.2 // indirect
	github.com/bkielbasa/cyclop v1.2.3 // indirect
	github.com/blang/semver/v4 v4.0.0 // indirect
	github.com/blizzy78/varnamelen v0.8.0 // indirect
	github.com/bmatcuk/doublestar/v4 v4.8.1 // indirect
	github.com/bombsimon/wsl/v4 v4.7.0 // indirect
	github.com/bombsimon/wsl/v5 v5.0.0 // indirect
	github.com/breml/bidichk v0.3.3 // indirect
	github.com/breml/errchkjson v0.4.1 // indirect
	github.com/butuzov/ireturn v0.4.0 // indirect
	github.com/butuzov/mirror v1.3.0 // indirect
	github.com/catenacyber/perfsprint v0.9.1 // indirect
	github.com/ccojocar/zxcvbn-go v1.0.4 // indirect
	github.com/charithe/durationcheck v0.0.10 // indirect
	github.com/charmbracelet/colorprofile v0.3.1 // indirect
	github.com/charmbracelet/lipgloss v1.1.0 // indirect
	github.com/charmbracelet/x/ansi v0.9.3 // indirect
	github.com/charmbracelet/x/cellbuf v0.0.13 // indirect
	github.com/charmbracelet/x/term v0.2.1 // indirect
	github.com/ckaznocha/intrange v0.3.1 // indirect
	github.com/curioswitch/go-reassign v0.3.0 // indirect
	github.com/daixiang0/gci v0.13.6 // indirect
	github.com/dave/dst v0.27.3 // indirect
	github.com/denis-tingaikin/go-header v0.5.0 // indirect
	github.com/dlclark/regexp2 v1.11.5 // indirect
	github.com/dnephin/pflag v1.0.7 // indirect
	github.com/emicklei/go-restful/v3 v3.12.2 // indirect
	github.com/ettle/strcase v0.2.0 // indirect
	github.com/fatih/color v1.18.0 // indirect
	github.com/fatih/structtag v1.2.0 // indirect
	github.com/felixge/httpsnoop v1.0.4 // indirect
	github.com/firefart/nonamedreturns v1.0.6 // indirect
	github.com/fsnotify/fsnotify v1.9.0 // indirect
	github.com/fxamacker/cbor/v2 v2.8.0 // indirect
	github.com/fzipp/gocyclo v0.6.0 // indirect
	github.com/ghostiam/protogetter v0.3.15 // indirect
	github.com/go-critic/go-critic v0.13.0 // indirect
	github.com/go-logr/stdr v1.2.2 // indirect
	github.com/go-task/slim-sprig/v3 v3.0.0 // indirect
	github.com/go-toolsmith/astcast v1.1.0 // indirect
	github.com/go-toolsmith/astcopy v1.1.0 // indirect
	github.com/go-toolsmith/astequal v1.2.0 // indirect
	github.com/go-toolsmith/astfmt v1.1.0 // indirect
	github.com/go-toolsmith/astp v1.1.0 // indirect
	github.com/go-toolsmith/strparse v1.1.0 // indirect
	github.com/go-toolsmith/typep v1.1.0 // indirect
	github.com/go-viper/mapstructure/v2 v2.4.0 // indirect
	github.com/go-xmlfmt/xmlfmt v1.1.3 // indirect
	github.com/gobwas/glob v0.2.3 // indirect
	github.com/gofrs/flock v0.12.1 // indirect
	github.com/golangci/dupl v0.0.0-20250308024227-f665c8d69b32 // indirect
	github.com/golangci/go-printf-func-name v0.1.0 // indirect
	github.com/golangci/gofmt v0.0.0-20250413222143-f2e10e00591b // indirect
	github.com/golangci/golangci-lint/v2 v2.2.1 // indirect
	github.com/golangci/golines v0.0.0-20250217232252-b35a6149b587 // indirect
	github.com/golangci/misspell v0.7.0 // indirect
	github.com/golangci/plugin-module-register v0.1.2 // indirect
	github.com/golangci/revgrep v0.8.0 // indirect
	github.com/golangci/swaggoswag v0.0.0-20250504205917-77f2aca3143e // indirect
	github.com/golangci/unconvert v0.0.0-20250410112200-a129a6e6413e // indirect
	github.com/google/addlicense v1.1.1 // indirect
	github.com/google/btree v1.1.3 // indirect
	github.com/google/generative-ai-go v0.20.1 // indirect
	github.com/google/pprof v0.0.0-20250607225305-033d6d78b36a // indirect
	github.com/google/s2a-go v0.1.9 // indirect
	github.com/google/shlex v0.0.0-20191202100458-e7afc7fbc510 // indirect
	github.com/googleapis/enterprise-certificate-proxy v0.3.6 // indirect
	github.com/googleapis/gax-go/v2 v2.14.2 // indirect
	github.com/gookit/color v1.5.4 // indirect
	github.com/gordonklaus/ineffassign v0.1.0 // indirect
	github.com/gostaticanalysis/analysisutil v0.7.1 // indirect
	github.com/gostaticanalysis/comment v1.5.0 // indirect
	github.com/gostaticanalysis/forcetypeassert v0.2.0 // indirect
	github.com/gostaticanalysis/nilerr v0.1.1 // indirect
	github.com/hashicorp/go-immutable-radix/v2 v2.1.0 // indirect
	github.com/hashicorp/go-version v1.7.0 // indirect
	github.com/hashicorp/golang-lru/v2 v2.0.7 // indirect
	github.com/hexops/gotextdiff v1.0.3 // indirect
	github.com/jgautheron/goconst v1.8.2 // indirect
	github.com/jingyugao/rowserrcheck v1.1.1 // indirect
	github.com/jjti/go-spancheck v0.6.5 // indirect
	github.com/julz/importas v0.2.0 // indirect
	github.com/karamaru-alpha/copyloopvar v1.2.1 // indirect
	github.com/kisielk/errcheck v1.9.0 // indirect
	github.com/kkHAIKE/contextcheck v1.1.6 // indirect
	github.com/kulti/thelper v0.6.3 // indirect
	github.com/kunwardeep/paralleltest v1.0.14 // indirect
	github.com/lasiar/canonicalheader v1.1.2 // indirect
	github.com/ldez/exptostd v0.4.4 // indirect
	github.com/ldez/gomoddirectives v0.7.0 // indirect
	github.com/ldez/grignotin v0.9.0 // indirect
	github.com/ldez/tagliatelle v0.7.1 // indirect
	github.com/ldez/usetesting v0.5.0 // indirect
	github.com/leonklingele/grouper v1.1.2 // indirect
	github.com/lucasb-eyer/go-colorful v1.2.0 // indirect
	github.com/macabu/inamedparam v0.2.0 // indirect
	github.com/manuelarte/embeddedstructfieldcheck v0.3.0 // indirect
	github.com/manuelarte/funcorder v0.5.0 // indirect
	github.com/maratori/testableexamples v1.0.0 // indirect
	github.com/maratori/testpackage v1.1.1 // indirect
	github.com/matoous/godox v1.1.0 // indirect
	github.com/mattn/go-colorable v0.1.14 // indirect
	github.com/mattn/go-isatty v0.0.20 // indirect
	github.com/mattn/go-runewidth v0.0.16 // indirect
	github.com/mgechev/revive v1.10.0 // indirect
	github.com/mitchellh/go-homedir v1.1.0 // indirect
	github.com/moricho/tparallel v0.3.2 // indirect
	github.com/muesli/termenv v0.16.0 // indirect
	github.com/nakabonne/nestif v0.3.1 // indirect
	github.com/nishanths/exhaustive v0.12.0 // indirect
	github.com/nishanths/predeclared v0.2.2 // indirect
	github.com/nunnatsa/ginkgolinter v0.19.1 // indirect
	github.com/pelletier/go-toml/v2 v2.2.4 // indirect
	github.com/polyfloyd/go-errorlint v1.8.0 // indirect
	github.com/quasilyte/go-ruleguard v0.4.4 // indirect
	github.com/quasilyte/go-ruleguard/dsl v0.3.22 // indirect
	github.com/quasilyte/gogrep v0.5.0 // indirect
	github.com/quasilyte/regex/syntax v0.0.0-20210819130434-b3f0c404a727 // indirect
	github.com/quasilyte/stdinfo v0.0.0-20220114132959-f7386bf02567 // indirect
	github.com/raeperd/recvcheck v0.2.0 // indirect
	github.com/rivo/uniseg v0.4.7 // indirect
	github.com/rogpeppe/go-internal v1.14.1 // indirect
	github.com/ryancurrah/gomodguard v1.4.1 // indirect
	github.com/ryanrolds/sqlclosecheck v0.5.1 // indirect
	github.com/sagikazarmark/locafero v0.9.0 // indirect
	github.com/sanposhiho/wastedassign/v2 v2.1.0 // indirect
	github.com/santhosh-tekuri/jsonschema/v6 v6.0.2 // indirect
	github.com/sashamelentyev/interfacebloat v1.1.0 // indirect
	github.com/sashamelentyev/usestdlibvars v1.29.0 // indirect
	github.com/securego/gosec/v2 v2.22.5 // indirect
	github.com/sirupsen/logrus v1.9.3 // indirect
	github.com/sivchari/containedctx v1.0.3 // indirect
	github.com/sonatard/noctx v0.3.4 // indirect
	github.com/sourcegraph/conc v0.3.0 // indirect
	github.com/sourcegraph/go-diff v0.7.0 // indirect
	github.com/spf13/afero v1.14.0 // indirect
	github.com/spf13/cast v1.9.2 // indirect
	github.com/spf13/viper v1.20.1 // indirect
	github.com/ssgreg/nlreturn/v2 v2.2.1 // indirect
	github.com/stbenjam/no-sprintf-host-port v0.2.0 // indirect
	github.com/stretchr/objx v0.5.2 // indirect
	github.com/subosito/gotenv v1.6.0 // indirect
	github.com/tdakkota/asciicheck v0.4.1 // indirect
	github.com/tetafro/godot v1.5.1 // indirect
	github.com/timakin/bodyclose v0.0.0-20241222091800-1db5c5ca4d67 // indirect
	github.com/timonwong/loggercheck v0.11.0 // indirect
	github.com/tomarrell/wrapcheck/v2 v2.11.0 // indirect
	github.com/tommy-muehle/go-mnd/v2 v2.5.1 // indirect
	github.com/ultraware/funlen v0.2.0 // indirect
	github.com/ultraware/whitespace v0.2.0 // indirect
	github.com/uudashr/gocognit v1.2.0 // indirect
	github.com/uudashr/iface v1.4.1 // indirect
	github.com/x448/float16 v0.8.4 // indirect
	github.com/xen0n/gosmopolitan v1.3.0 // indirect
	github.com/xo/terminfo v0.0.0-20220910002029-abceb7e1c41e // indirect
	github.com/yagipy/maintidx v1.0.0 // indirect
	github.com/yeya24/promlinter v0.3.0 // indirect
	github.com/ykadowak/zerologlint v0.1.5 // indirect
	gitlab.com/bosi/decorder v0.4.2 // indirect
	go-simpler.org/musttag v0.13.1 // indirect
	go-simpler.org/sloglint v0.11.0 // indirect
	go.augendre.info/arangolint v0.2.0 // indirect
	go.augendre.info/fatcontext v0.8.0 // indirect
	go.opentelemetry.io/auto/sdk v1.1.0 // indirect
	go.opentelemetry.io/contrib/instrumentation/google.golang.org/grpc/otelgrpc v0.62.0 // indirect
	go.opentelemetry.io/contrib/instrumentation/net/http/otelhttp v0.62.0 // indirect
	go.opentelemetry.io/otel v1.37.0 // indirect
	go.opentelemetry.io/otel/metric v1.37.0 // indirect
	go.opentelemetry.io/otel/trace v1.37.0 // indirect
	go.yaml.in/yaml/v2 v2.4.2 // indirect
	go.yaml.in/yaml/v3 v3.0.3 // indirect
	golang.org/x/crypto v0.39.0 // indirect
	golang.org/x/exp/typeparams v0.0.0-20250620022241-b7579e27df2b // indirect
	golang.org/x/mod v0.25.0 // indirect
	golang.org/x/sync v0.15.0 // indirect
	golang.org/x/telemetry v0.0.0-20250701142123-2f1f7721456e // indirect
	golang.org/x/tools v0.34.0 // indirect
	golang.org/x/vuln v1.1.4 // indirect
	google.golang.org/api v0.239.0 // indirect
	google.golang.org/genproto/googleapis/api v0.0.0-20250603155806-513f23925822 // indirect
	google.golang.org/genproto/googleapis/rpc v0.0.0-20250603155806-513f23925822 // indirect
	google.golang.org/grpc v1.73.0 // indirect
	gopkg.in/evanphx/json-patch.v4 v4.12.0 // indirect
	gotest.tools/gotestsum v1.12.3 // indirect
	honnef.co/go/tools v0.6.1 // indirect
	mvdan.cc/gofumpt v0.8.0 // indirect
	mvdan.cc/unparam v0.0.0-20250301125049-0df0534333a4 // indirect
	sigs.k8s.io/controller-runtime/tools/setup-envtest v0.0.0-20250604165838-d6126d850224 // indirect
	sigs.k8s.io/randfill v1.0.0 // indirect
)

require (
	github.com/Masterminds/semver/v3 v3.4.0 // indirect
	github.com/beorn7/perks v1.0.1 // indirect
	github.com/cespare/xxhash/v2 v2.3.0 // indirect
	github.com/davecgh/go-spew v1.1.2-0.20180830191138-d8f796af33cc // indirect
	github.com/evanphx/json-patch v5.9.11+incompatible
	github.com/evanphx/json-patch/v5 v5.9.11 // indirect
	github.com/go-logr/zapr v1.3.0 // indirect
	github.com/go-openapi/jsonpointer v0.21.1 // indirect
	github.com/go-openapi/jsonreference v0.21.0 // indirect
	github.com/go-openapi/swag v0.23.1 // indirect
	github.com/gogo/protobuf v1.3.2 // indirect
	github.com/google/gnostic-models v0.7.0 // indirect
	github.com/google/go-cmp v0.7.0 // indirect
	github.com/google/uuid v1.6.0 // indirect
	github.com/inconshreveable/mousetrap v1.1.0 // indirect
	github.com/josharian/intern v1.0.0 // indirect
	github.com/json-iterator/go v1.1.12 // indirect
	github.com/mailru/easyjson v0.9.0 // indirect
	github.com/modern-go/concurrent v0.0.0-20180306012644-bacd9c7ef1dd // indirect
	github.com/modern-go/reflect2 v1.0.3-0.20250322232337-35a7c28c31ee // indirect
	github.com/munnerz/goautoneg v0.0.0-20191010083416-a7dc8b61c822 // indirect
	github.com/onsi/gomega v1.38.0
	github.com/pkg/errors v0.9.1 // indirect
	github.com/pmezard/go-difflib v1.0.1-0.20181226105442-5d4384ee4fb2 // indirect
	github.com/prometheus/client_golang v1.22.0 // indirect
	github.com/prometheus/client_model v0.6.2 // indirect
	github.com/prometheus/common v0.65.0 // indirect
	github.com/prometheus/procfs v0.16.1 // indirect
	go.uber.org/multierr v1.11.0 // indirect
	go.uber.org/zap v1.27.0 // indirect
	golang.org/x/net v0.41.0 // indirect
	golang.org/x/oauth2 v0.30.0 // indirect
	golang.org/x/sys v0.33.0 // indirect
	golang.org/x/term v0.32.0 // indirect
	golang.org/x/text v0.26.0 // indirect
	golang.org/x/time v0.12.0 // indirect
	gomodules.xyz/jsonpatch/v2 v2.5.0 // indirect
	google.golang.org/protobuf v1.36.6 // indirect
	gopkg.in/inf.v0 v0.9.1 // indirect
	gopkg.in/yaml.v3 v3.0.1 // indirect
	k8s.io/apiextensions-apiserver v0.33.2 // indirect
	k8s.io/klog/v2 v2.130.1 // indirect
	k8s.io/kube-openapi v0.0.0-20250628140032-d90c4fd18f59 // indirect
	sigs.k8s.io/json v0.0.0-20241014173422-cfa47c3a1cc8 // indirect
	sigs.k8s.io/structured-merge-diff/v4 v4.7.0 // indirect
)<|MERGE_RESOLUTION|>--- conflicted
+++ resolved
@@ -23,11 +23,7 @@
 	go.uber.org/automaxprocs v1.6.0
 	go.uber.org/mock v0.5.2
 	gopkg.in/yaml.v2 v2.4.0
-<<<<<<< HEAD
-	k8s.io/api v0.33.3
-=======
 	k8s.io/api v0.33.4
->>>>>>> f814787c
 	k8s.io/apimachinery v0.33.4
 	k8s.io/autoscaler/vertical-pod-autoscaler v1.4.1
 	k8s.io/client-go v0.33.4
